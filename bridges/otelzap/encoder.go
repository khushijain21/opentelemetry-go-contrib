--- conflicted
+++ resolved
@@ -4,12 +4,9 @@
 package otelzap // import "go.opentelemetry.io/contrib/bridges/otelzap"
 
 import (
-<<<<<<< HEAD
-	"sync"
-=======
 	"fmt"
 	"reflect"
->>>>>>> 669ca60e
+	"sync"
 	"time"
 
 	"go.uber.org/zap/zapcore"
@@ -19,7 +16,7 @@
 
 var arrayEncoderPool = sync.Pool{
 	New: func() interface{} {
-		// From console_encoder which uses capacity of 2
+		// Similar to console_encoder which uses capacity of 2
 		return &arrayEncoder{elems: make([]log.Value, 0, 2)}
 	},
 }
@@ -27,8 +24,6 @@
 func getArrayEncoder() (arr *arrayEncoder, free func()) {
 	arr = arrayEncoderPool.Get().(*arrayEncoder)
 	return arr, func() {
-		// TODO: limit returned size so the pool doesn't hold on to very large
-		// buffers.
 		arr.elems = arr.elems[:0]
 		arrayEncoderPool.Put(arr)
 	}
@@ -36,7 +31,7 @@
 
 var objectEncoderPool = sync.Pool{
 	New: func() interface{} {
-		// From console_encoder which uses capacity of 2
+		// Similar to console_encoder which uses capacity of 2
 		return newObjectEncoder(2)
 	},
 }
@@ -44,9 +39,10 @@
 func getObjectEncoder() (obj *objectEncoder, free func()) {
 	obj = objectEncoderPool.Get().(*objectEncoder)
 	return obj, func() {
-		// TODO: limit returned size so the pool doesn't hold on to very large
-		// buffers.
-		obj.kv = obj.kv[:0]
+		obj.root.attrs = obj.root.attrs[:0]
+		obj.root.name = ""
+		obj.root.next = nil
+		obj.cur = obj.root
 		objectEncoderPool.Put(obj)
 	}
 }
