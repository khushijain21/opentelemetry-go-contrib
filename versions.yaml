# Copyright The OpenTelemetry Authors
# SPDX-License-Identifier: Apache-2.0

module-sets:
  stable-v1:
    version: v1.28.0
    modules:
      - go.opentelemetry.io/contrib
      - go.opentelemetry.io/contrib/tools
      - go.opentelemetry.io/contrib/propagators/aws
      - go.opentelemetry.io/contrib/propagators/ot
      - go.opentelemetry.io/contrib/propagators/jaeger
      - go.opentelemetry.io/contrib/propagators/b3
      - go.opentelemetry.io/contrib/detectors/gcp
      - go.opentelemetry.io/contrib/detectors/aws/ec2
      - go.opentelemetry.io/contrib/detectors/aws/ecs
      - go.opentelemetry.io/contrib/detectors/aws/eks
  experimental-instrumentation:
    version: v0.53.0
    modules:
      - go.opentelemetry.io/contrib/bridges/prometheus
      - go.opentelemetry.io/contrib/detectors/aws/lambda
      - go.opentelemetry.io/contrib/exporters/autoexport
      - go.opentelemetry.io/contrib/propagators/autoprop
      - go.opentelemetry.io/contrib/propagators/opencensus
      - go.opentelemetry.io/contrib/propagators/opencensus/examples
      - go.opentelemetry.io/contrib/instrumentation/gopkg.in/macaron.v1/otelmacaron
      - go.opentelemetry.io/contrib/instrumentation/gopkg.in/macaron.v1/otelmacaron/example
      - go.opentelemetry.io/contrib/instrumentation/gopkg.in/macaron.v1/otelmacaron/test
      - go.opentelemetry.io/contrib/instrumentation/net/http/otelhttp
      - go.opentelemetry.io/contrib/instrumentation/net/http/otelhttp/example
      - go.opentelemetry.io/contrib/instrumentation/net/http/otelhttp/test
      - go.opentelemetry.io/contrib/instrumentation/net/http/httptrace/otelhttptrace
      - go.opentelemetry.io/contrib/instrumentation/net/http/httptrace/otelhttptrace/example
      - go.opentelemetry.io/contrib/instrumentation/net/http/httptrace/otelhttptrace/test
      - go.opentelemetry.io/contrib/instrumentation/google.golang.org/grpc/otelgrpc
      - go.opentelemetry.io/contrib/instrumentation/google.golang.org/grpc/otelgrpc/example
      - go.opentelemetry.io/contrib/instrumentation/google.golang.org/grpc/otelgrpc/test
      - go.opentelemetry.io/contrib/instrumentation/go.mongodb.org/mongo-driver/mongo/otelmongo
      - go.opentelemetry.io/contrib/instrumentation/go.mongodb.org/mongo-driver/mongo/otelmongo/test
      - go.opentelemetry.io/contrib/instrumentation/github.com/gorilla/mux/otelmux
      - go.opentelemetry.io/contrib/instrumentation/github.com/gorilla/mux/otelmux/example
      - go.opentelemetry.io/contrib/instrumentation/github.com/gorilla/mux/otelmux/test
      - go.opentelemetry.io/contrib/instrumentation/github.com/gin-gonic/gin/otelgin
      - go.opentelemetry.io/contrib/instrumentation/github.com/gin-gonic/gin/otelgin/example
      - go.opentelemetry.io/contrib/instrumentation/github.com/gin-gonic/gin/otelgin/test
      - go.opentelemetry.io/contrib/instrumentation/github.com/labstack/echo/otelecho
      - go.opentelemetry.io/contrib/instrumentation/github.com/labstack/echo/otelecho/example
      - go.opentelemetry.io/contrib/instrumentation/github.com/labstack/echo/otelecho/test
      - go.opentelemetry.io/contrib/instrumentation/github.com/aws/aws-lambda-go/otellambda/xrayconfig
      - go.opentelemetry.io/contrib/instrumentation/github.com/aws/aws-lambda-go/otellambda
      - go.opentelemetry.io/contrib/instrumentation/github.com/aws/aws-lambda-go/otellambda/example
      - go.opentelemetry.io/contrib/instrumentation/github.com/aws/aws-lambda-go/otellambda/test
      - go.opentelemetry.io/contrib/instrumentation/github.com/aws/aws-sdk-go-v2/otelaws
      - go.opentelemetry.io/contrib/instrumentation/github.com/aws/aws-sdk-go-v2/otelaws/example
      - go.opentelemetry.io/contrib/instrumentation/github.com/aws/aws-sdk-go-v2/otelaws/test
      - go.opentelemetry.io/contrib/instrumentation/github.com/emicklei/go-restful/otelrestful
      - go.opentelemetry.io/contrib/instrumentation/github.com/emicklei/go-restful/otelrestful/example
      - go.opentelemetry.io/contrib/instrumentation/github.com/emicklei/go-restful/otelrestful/test
      - go.opentelemetry.io/contrib/instrumentation/host
      - go.opentelemetry.io/contrib/instrumentation/host/example
      - go.opentelemetry.io/contrib/instrumentation/runtime
      - go.opentelemetry.io/contrib/instrumentation/runtime/example
      - go.opentelemetry.io/contrib/zpages
  experimental-samplers:
    version: v0.22.0
    modules:
      - go.opentelemetry.io/contrib/samplers/aws/xray
      - go.opentelemetry.io/contrib/samplers/jaegerremote
      - go.opentelemetry.io/contrib/samplers/jaegerremote/example
      - go.opentelemetry.io/contrib/samplers/probability/consistent
  experimental-config:
    version: v0.8.0
    modules:
      - go.opentelemetry.io/contrib/config
  experimental-bridge:
    version: v0.3.0
    modules:
      - go.opentelemetry.io/contrib/bridges/otelslog
      - go.opentelemetry.io/contrib/bridges/otellogrus
      - go.opentelemetry.io/contrib/bridges/otelzap
  experimental-processors:
    version: v0.1.0
    modules:
      - go.opentelemetry.io/contrib/processors/baggagecopy
      - go.opentelemetry.io/contrib/processors/minsev
  experimental-detectors:
    version: v0.0.1
    modules:
      - go.opentelemetry.io/contrib/detectors/azure/azurevm
excluded-modules:
<<<<<<< HEAD
=======
  - go.opentelemetry.io/contrib/bridges/otelzerolog
  - go.opentelemetry.io/contrib/bridges/otelzap
>>>>>>> da858107
  - go.opentelemetry.io/contrib/instrgen
  - go.opentelemetry.io/contrib/instrgen/driver
  - go.opentelemetry.io/contrib/instrgen/testdata/interface<|MERGE_RESOLUTION|>--- conflicted
+++ resolved
@@ -89,11 +89,7 @@
     modules:
       - go.opentelemetry.io/contrib/detectors/azure/azurevm
 excluded-modules:
-<<<<<<< HEAD
-=======
   - go.opentelemetry.io/contrib/bridges/otelzerolog
-  - go.opentelemetry.io/contrib/bridges/otelzap
->>>>>>> da858107
   - go.opentelemetry.io/contrib/instrgen
   - go.opentelemetry.io/contrib/instrgen/driver
   - go.opentelemetry.io/contrib/instrgen/testdata/interface